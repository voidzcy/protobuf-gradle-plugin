package com.google.protobuf.gradle

import com.google.common.collect.ImmutableSet
import org.gradle.api.Project
import org.gradle.testfixtures.ProjectBuilder
import org.gradle.testkit.runner.BuildResult
import org.gradle.testkit.runner.GradleRunner
import org.gradle.testkit.runner.TaskOutcome
import spock.lang.Specification
import spock.lang.Unroll

/**
 * Unit tests for normal java and kotlin functionality.
 */
class ProtobufJavaPluginTest extends Specification {
  // Current supported version is Gradle 5+.
  private static final List<String> GRADLE_VERSIONS = ["5.0", "5.1", "5.4", "5.6", "6.0"]

  void "testApplying java and com.google.protobuf adds corresponding task to project"() {
    given: "a basic project with java and com.google.protobuf"
    Project project = setupBasicProject()

    when: "project evaluated"
    project.evaluate()

    then: "generate tasks added"
    assert project.tasks.generateProto instanceof GenerateProtoTask
    assert project.tasks.generateTestProto instanceof GenerateProtoTask

    assert project.tasks.extractIncludeProto instanceof ProtobufExtract
    assert project.tasks.extractIncludeTestProto instanceof ProtobufExtract
    assert project.tasks.extractProto instanceof ProtobufExtract
    assert project.tasks.extractTestProto instanceof ProtobufExtract
  }

  void "testCustom sourceSet should get its own GenerateProtoTask"() {
    given: "a basic project with java and com.google.protobuf"
    Project project = setupBasicProject()

    when: "adding custom sourceSet main2"
    project.sourceSets.create('main2')

    and: "project evaluated"
    project.evaluate()

    then: "tasks for main2 added"
    assert project.tasks.generateMain2Proto instanceof GenerateProtoTask

    assert project.tasks.extractIncludeMain2Proto instanceof ProtobufExtract
    assert project.tasks.extractMain2Proto instanceof ProtobufExtract
  }

  @Unroll
  void "testProject should be successfully executed (java-only project) [gradle #gradleVersion]"() {
    given: "project from testProject"
    File projectDir = ProtobufPluginTestHelper.projectBuilder('testProject')
        .copyDirs('testProjectBase', 'testProject')
        .build()

    when: "build is invoked"
    BuildResult result = GradleRunner.create()
      .withProjectDir(projectDir)
      .withArguments('build', '--stacktrace')
      .withGradleVersion(gradleVersion)
      .forwardStdOutput(new OutputStreamWriter(System.out))
      .forwardStdError(new OutputStreamWriter(System.err))
      .withDebug(true)
      .build()

    then: "it succeed"
    result.task(":build").outcome == TaskOutcome.SUCCESS
    ProtobufPluginTestHelper.verifyProjectDir(projectDir)

    where:
    gradleVersion << GRADLE_VERSIONS
  }

  @Unroll
  void "testProjectBuildTimeProto should be successfully executed [gradle #gradleVersion]"() {
    given: "project from testProjectGeneratedProto"
    File projectDir = ProtobufPluginTestHelper.projectBuilder('testProjectBuildTimeProto')
            .copyDirs('testProjectBuildTimeProto')
            .build()

    when: "build is invoked"
    BuildResult result = GradleRunner.create()
            .withProjectDir(projectDir)
            .withArguments('build', '--stacktrace')
            .withGradleVersion(gradleVersion)
            .forwardStdOutput(new OutputStreamWriter(System.out))
            .forwardStdError(new OutputStreamWriter(System.err))
            .withDebug(true)
            .build()

    then: "it succeed"
    result.task(":build").outcome == TaskOutcome.SUCCESS

    where:
    gradleVersion << GRADLE_VERSIONS
  }

  @Unroll
  void "testProjectKotlin should be successfully executed (kotlin-only project) [gradle #gradleVersion]"() {
    given: "project from testProjectKotlin overlaid on testProject"
    File projectDir = ProtobufPluginTestHelper.projectBuilder('testProjectKotlin')
        .copyDirs('testProjectBase', 'testProjectKotlin')
        .build()

    when: "build is invoked"
    BuildResult result = GradleRunner.create()
      .withProjectDir(projectDir)
      .withArguments('build', '--stacktrace')
      .withDebug(true)
      .withGradleVersion(gradleVersion)
      .build()

    then: "it succeed"
    result.task(":build").outcome == TaskOutcome.SUCCESS
    ProtobufPluginTestHelper.verifyProjectDir(projectDir)

    where:
    gradleVersion << GRADLE_VERSIONS
  }

  @Unroll
  void "testProjectJavaAndKotlin should be successfully executed (java+kotlin project) [gradle #gradleVersion]"() {
    given: "project from testProjecJavaAndKotlin overlaid on testProjectKotlin, testProject"
    File projectDir = ProtobufPluginTestHelper.projectBuilder('testProjectJavaAndKotlin')
        .copyDirs('testProjectBase', 'testProject', 'testProjectKotlin', 'testProjectJavaAndKotlin')
        .build()

    when: "build is invoked"
    BuildResult result = GradleRunner.create()
      .withProjectDir(projectDir)
      .withArguments('build')
      .withDebug(true)
      .withGradleVersion(gradleVersion)
      .build()

    then: "it succeed"
    result.task(":build").outcome == TaskOutcome.SUCCESS
    ProtobufPluginTestHelper.verifyProjectDir(projectDir)

    where:
    gradleVersion << GRADLE_VERSIONS
  }

  @Unroll
  void "testProjectLite should be successfully executed [gradle #gradleVersion]"() {
    given: "project from testProjectLite"
    File projectDir = ProtobufPluginTestHelper.projectBuilder('testProjectLite')
        .copyDirs('testProjectBase', 'testProjectLite')
        .build()

    when: "build is invoked"
    BuildResult result = GradleRunner.create()
      .withProjectDir(projectDir)
      .withArguments('build', '--stacktrace')
      .withGradleVersion(gradleVersion)
      .forwardStdOutput(new OutputStreamWriter(System.out))
      .forwardStdError(new OutputStreamWriter(System.err))
      .withDebug(true)
      .build()

    then: "it succeed"
    result.task(":build").outcome == TaskOutcome.SUCCESS

    where:
    gradleVersion << GRADLE_VERSIONS
  }

  @Unroll
  void "testProjectDependent should be successfully executed [gradle #gradleVersion]"() {
    given: "project from testProject & testProjectDependent"
    File testProjectStaging = ProtobufPluginTestHelper.projectBuilder('testProject')
        .copyDirs('testProjectBase', 'testProject')
        .build()
    File testProjectDependentStaging = ProtobufPluginTestHelper.projectBuilder('testProjectDependent')
        .copyDirs('testProjectDependent')
        .build()

    File mainProjectDir = ProtobufPluginTestHelper.projectBuilder('testProjectDependentMain')
        .copySubProjects(testProjectStaging, testProjectDependentStaging)
        .build()

    when: "build is invoked"
    BuildResult result = GradleRunner.create()
      .withProjectDir(mainProjectDir)
      .withArguments('testProjectDependent:build', '--stacktrace')
      .withGradleVersion(gradleVersion)
      .forwardStdOutput(new OutputStreamWriter(System.out))
      .forwardStdError(new OutputStreamWriter(System.err))
      .withDebug(true)
      .build()

    then: "it succeed"
    result.task(":testProjectDependent:build").outcome == TaskOutcome.SUCCESS

    where:
    gradleVersion << GRADLE_VERSIONS
  }

<<<<<<< HEAD
  void "testProjectJavaLibrary should be successfully executed (java-only project as a library)"() {
    given: "project from testProjectJavaLibrary"
    File projectDir = ProtobufPluginTestHelper.projectBuilder('testProjectJavaLibrary')
            .copyDirs('testProjectBase', 'testProjectJavaLibrary')
            .build()

    when: "build is invoked"
    BuildResult result = GradleRunner.create()
            .withProjectDir(projectDir)
            .withArguments('build', '--stacktrace')
            .withGradleVersion(gradleVersion)
            .forwardStdOutput(new OutputStreamWriter(System.out))
            .forwardStdError(new OutputStreamWriter(System.err))
            .withDebug(true)
            .build()

    then: "it succeed"
    result.task(":build").outcome == TaskOutcome.SUCCESS
    ProtobufPluginTestHelper.verifyProjectDir(projectDir)

    where:
    gradleVersion << GRADLE_VERSIONS
  }

  void "testProjectDependentApp should be successfully executed"() {
    given: "project from testProject & testProjectDependent"
    File testProjectStaging = ProtobufPluginTestHelper.projectBuilder('testProjectJavaLibrary')
            .copyDirs('testProjectBase', 'testProjectJavaLibrary')
            .build()
    File testProjectDependentStaging = ProtobufPluginTestHelper.projectBuilder('testProjectDependentApp')
            .copyDirs('testProjectDependentApp')
            .build()

    File mainProjectDir = ProtobufPluginTestHelper.projectBuilder('testProjectDependentAppMain')
            .copySubProjects(testProjectStaging, testProjectDependentStaging)
            .build()

    when: "build is invoked"
    BuildResult result = GradleRunner.create()
            .withProjectDir(mainProjectDir)
            .withArguments('testProjectDependentApp:build', '--stacktrace')
            .withGradleVersion(gradleVersion)
            .forwardStdOutput(new OutputStreamWriter(System.out))
            .forwardStdError(new OutputStreamWriter(System.err))
            .withDebug(true)
            .build()

    then: "it succeed"
    result.task(":testProjectDependentApp:build").outcome == TaskOutcome.SUCCESS

    where:
    gradleVersion << GRADLE_VERSIONS
  }

  void "testProjectCustomProtoDir should be successfully executed"() {
=======
  @Unroll
  void "testProjectCustomProtoDir should be successfully executed [gradle #gradleVersion]"() {
>>>>>>> d893ca86
    given: "project from testProjectCustomProtoDir"
    File projectDir = ProtobufPluginTestHelper.projectBuilder('testProjectCustomProtoDir')
        .copyDirs('testProjectCustomProtoDir')
        .build()

    when: "build is invoked"
    BuildResult result = GradleRunner.create()
      .withProjectDir(projectDir)
      .withArguments('build', '--stacktrace')
      .withGradleVersion(gradleVersion)
      .forwardStdOutput(new OutputStreamWriter(System.out))
      .forwardStdError(new OutputStreamWriter(System.err))
      .withDebug(true)
      .build()

    then: "it succeed"
    result.task(":build").outcome == TaskOutcome.SUCCESS

    where:
    gradleVersion << GRADLE_VERSIONS
  }

  @Unroll
  void "testProject proto and generated output directories should be added to intellij [gradle #gradleVersion]"() {
    given: "project from testProject"
    File projectDir = ProtobufPluginTestHelper.projectBuilder('testIdea')
        .copyDirs('testProjectBase', 'testProject')
        .build()

    when: "idea is invoked"
    BuildResult result = GradleRunner.create()
      .withProjectDir(projectDir)
      .withArguments('idea')
      .withGradleVersion(gradleVersion)
      .build()

    then: "it succeed"
    result.task(":idea").outcome == TaskOutcome.SUCCESS
    Node imlRoot = new XmlParser().parse(projectDir.toPath().resolve("testProject.iml").toFile())
    Collection rootMgr = imlRoot.component.findAll { it.'@name' == 'NewModuleRootManager' }
    assert rootMgr.size() == 1
    assert rootMgr.content.sourceFolder.size() == 1

    Set<String> sourceDir = [] as Set
    Set<String> testSourceDir = [] as Set
    rootMgr.content.sourceFolder[0].each {
      if (Boolean.parseBoolean(it.@isTestSource)) {
        testSourceDir.add(it.@url)
      } else {
        sourceDir.add(it.@url)
      }
    }

    Set<String> expectedSourceDir = ImmutableSet.builder()
        .add('file://$MODULE_DIR$/src/main/java')
        .add('file://$MODULE_DIR$/src/grpc/proto')
        .add('file://$MODULE_DIR$/src/main/proto')
        .add('file://$MODULE_DIR$/build/extracted-include-protos/grpc')
        .add('file://$MODULE_DIR$/build/extracted-protos/main')
        .add('file://$MODULE_DIR$/build/extracted-include-protos/main')
        .add('file://$MODULE_DIR$/build/extracted-protos/grpc')
        .add('file://$MODULE_DIR$/build/generated/source/proto/grpc/java')
        .add('file://$MODULE_DIR$/build/generated/source/proto/grpc/grpc_output')
        .add('file://$MODULE_DIR$/build/generated/source/proto/main/java')
        .build()
    Set<String> expectedTestSourceDir = ImmutableSet.builder()
        .add('file://$MODULE_DIR$/src/test/java')
        .add('file://$MODULE_DIR$/src/test/proto')
        .add('file://$MODULE_DIR$/build/extracted-protos/test')
        .add('file://$MODULE_DIR$/build/extracted-include-protos/test')
        .add('file://$MODULE_DIR$/build/generated/source/proto/test/java')
        .build()
    assert Objects.equals(expectedSourceDir, sourceDir)
    assert Objects.equals(expectedTestSourceDir, testSourceDir)

    where:
    gradleVersion << GRADLE_VERSIONS
  }

  void "test generateCmds should split commands when limit exceeded"() {
    given: "a cmd length limit and two proto files"

    List<String> baseCmd = ["protoc"]
    List<File> protoFiles = [ new File("short.proto"), new File("long_proto_name.proto") ]
    int cmdLengthLimit = 32

    when: "the commands are generated"

    List<List<String>> cmds = GenerateProtoTask.generateCmds(baseCmd, protoFiles, cmdLengthLimit)

    then: "it splits appropriately"
    cmds.size() == 2 && cmds[0] == ["protoc", "short.proto"] && cmds[1] == ["protoc", "long_proto_name.proto"]
  }

  void "test generateCmds should not split commands when under limit"() {
    given: "a cmd length limit and two proto files"

    List<String> baseCmd = ["protoc"]
    List<File> protoFiles = [ new File("short.proto"), new File("long_proto_name.proto") ]
    int cmdLengthLimit = 64

    when: "the commands are generated"

    List<List<String>> cmds = GenerateProtoTask.generateCmds(baseCmd, protoFiles, cmdLengthLimit)

    then: "it splits appropriately"
    cmds.size() == 1 && cmds[0] == ["protoc", "short.proto", "long_proto_name.proto"]
  }

  void "test generateCmds should not return commands when no protos are given"() {
    given: "a cmd length limit and no proto files"

    List<String> baseCmd = ["protoc"]
    List<File> protoFiles = []
    int cmdLengthLimit = 32

    when: "the commands are generated"

    List<List<String>> cmds = GenerateProtoTask.generateCmds(baseCmd, protoFiles, cmdLengthLimit)

    then: "it returns no commands"
    cmds.isEmpty()
  }

  void "test getCmdLengthLimit returns correct limit for Windows"() {
    given: "Windows OS"

    String os = "windows"

    when: "the command length limit is queried"

    int limit = GenerateProtoTask.getCmdLengthLimit(os)

    then: "it returns the XP limit"
    limit == GenerateProtoTask.WINDOWS_CMD_LENGTH_LIMIT
  }

  void "test getCmdLengthLimit returns correct limit for non-Windows OS"() {
    given: "MacOS X at major version 10"

    String os = "Mac OS X"

    when: "the command length limit is queried"

    int limit = GenerateProtoTask.getCmdLengthLimit(os)

    then: "it returns maximum integer value"
    limit == Integer.MAX_VALUE
  }

  private Project setupBasicProject() {
    Project project = ProjectBuilder.builder().build()
    project.apply plugin:'java'
    project.apply plugin:'com.google.protobuf'
    return project
  }
}<|MERGE_RESOLUTION|>--- conflicted
+++ resolved
@@ -200,8 +200,8 @@
     gradleVersion << GRADLE_VERSIONS
   }
 
-<<<<<<< HEAD
-  void "testProjectJavaLibrary should be successfully executed (java-only project as a library)"() {
+  @Unroll
+  void "testProjectJavaLibrary should be successfully executed (java-only project as a library) [gradle #gradleVersion]"() {
     given: "project from testProjectJavaLibrary"
     File projectDir = ProtobufPluginTestHelper.projectBuilder('testProjectJavaLibrary')
             .copyDirs('testProjectBase', 'testProjectJavaLibrary')
@@ -225,7 +225,8 @@
     gradleVersion << GRADLE_VERSIONS
   }
 
-  void "testProjectDependentApp should be successfully executed"() {
+  @Unroll
+  void "testProjectDependentApp should be successfully executed [gradle #gradleVersion]"() {
     given: "project from testProject & testProjectDependent"
     File testProjectStaging = ProtobufPluginTestHelper.projectBuilder('testProjectJavaLibrary')
             .copyDirs('testProjectBase', 'testProjectJavaLibrary')
@@ -255,11 +256,8 @@
     gradleVersion << GRADLE_VERSIONS
   }
 
-  void "testProjectCustomProtoDir should be successfully executed"() {
-=======
   @Unroll
   void "testProjectCustomProtoDir should be successfully executed [gradle #gradleVersion]"() {
->>>>>>> d893ca86
     given: "project from testProjectCustomProtoDir"
     File projectDir = ProtobufPluginTestHelper.projectBuilder('testProjectCustomProtoDir')
         .copyDirs('testProjectCustomProtoDir')
